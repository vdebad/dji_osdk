--- conflicted
+++ resolved
@@ -52,11 +52,7 @@
   constexpr static const char* A3     = "A3";
   constexpr static const char* M210   = "PM410";
   constexpr static const char* M210V2 = "PM420";
-<<<<<<< HEAD
-  constexpr static const char* M210V3 = "PM430";
-=======
   constexpr static const char* M300   = "PM430";
->>>>>>> ac00055a
   constexpr static const char* M600   = "PM820";
 
   typedef struct VersionData
