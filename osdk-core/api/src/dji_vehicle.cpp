/** @file dji_vehicle.cpp
 *  @version 3.3
 *  @date April 2017
 *
 *  @brief
 *  Vehicle API for DJI onboardSDK library
 *
 *  @Copyright (c) 2017 DJI
 *
 * Permission is hereby granted, free of charge, to any person obtaining a copy
 * of this software and associated documentation files (the "Software"), to deal
 * in the Software without restriction, including without limitation the rights
 * to use, copy, modify, merge, publish, distribute, sublicense, and/or sell
 * copies of the Software, and to permit persons to whom the Software is
 * furnished to do so, subject to the following conditions:
 *
 * The above copyright notice and this permission notice shall be included in
 * all copies or substantial portions of the Software.
 *
 * THE SOFTWARE IS PROVIDED "AS IS", WITHOUT WARRANTY OF ANY KIND, EXPRESS OR
 * IMPLIED, INCLUDING BUT NOT LIMITED TO THE WARRANTIES OF MERCHANTABILITY,
 * FITNESS FOR A PARTICULAR PURPOSE AND NONINFRINGEMENT. IN NO EVENT SHALL THE
 * AUTHORS OR COPYRIGHT HOLDERS BE LIABLE FOR ANY CLAIM, DAMAGES OR OTHER
 * LIABILITY, WHETHER IN AN ACTION OF CONTRACT, TORT OR OTHERWISE, ARISING FROM,
 * OUT OF OR IN CONNECTION WITH THE SOFTWARE OR THE USE OR OTHER DEALINGS IN THE
 * SOFTWARE.
 *
 */

#include "dji_vehicle.hpp"
#include "osdk_device_id.h"
#include <new>

using namespace DJI;
using namespace DJI::OSDK;

#ifndef DJIOSDK_MAJOR_VERSION
#define DJIOSDK_MAJOR_VERSION 0
#endif

#ifndef DJIOSDK_MINOR_VERSION
#define DJIOSDK_MINOR_VERSION 0
#endif

#ifndef DJIOSDK_PATCH_VERSION
#define DJIOSDK_PATCH_VERSION 0
#endif

#ifndef DJIOSDK_IS_DEBUG
#define DJIOSDK_IS_DEBUG 1
#endif

#ifndef DJIOSDK_HARDWARE_TYPE
#define DJIOSDK_HARDWARE_TYPE 0
#endif

#ifndef DJIOSDK_OPERATOR_TYPE
#define DJIOSDK_OPERATOR_TYPE 0
#endif

const  uint8_t       Vehicle::kOSDKSendId                    = 129;
const  uint32_t      Vehicle::kHeartBeatPackSendTimeInterval = 1000;
static uint8_t       osdkConnectFCFlag                       = 0;
       HeartBeatPack Vehicle::heartBeatPack                  = { kOSDKSendId,PROTOCOL_SDK,0, { 0 }};
       uint8_t       Vehicle::fcLostConnectCount             = 0;

Vehicle::Vehicle(Linker* linker)
  : linker(linker)
  , legacyLinker(NULL)
  , camera(NULL)
  , gimbal(NULL)
  , control(NULL)
  , broadcast(NULL)
  , subscribe(NULL)
  , mfio(NULL)
  , mobileDevice(NULL)
  , hardSync(NULL)
  , virtualRC(NULL)
  , payloadDevice(NULL)
  , cameraManager(NULL)
  , gimbalManager(NULL)
  , psdkManager(NULL)
  , flightController(NULL)
  , missionManager(NULL)
#ifdef ADVANCED_SENSING
  , advancedSensing(NULL)
  , advSensingErrorPrintOnce(false)
#endif
{
  ackErrorCode.data = OpenProtocolCMD::ErrorCode::CommonACK::NO_RESPONSE_ERROR;
  sendHeartbeatToFCHandle = NULL;
}

bool
Vehicle::init()
{
  if (!initOSDKHeartBeatThread())
  {
    DERROR("Failed to initialize OSDKHeartBeatThread!\n");
    return false;
  }

  if (!initLegacyLinker())
  {
    DERROR("Failed to initialize LegacyLinker!\n");
    return false;
  }

  /*
   * Initialize subscriber if supported
   */
  if (!initSubscriber())
  {
    DERROR("Failed to initialize subscriber!\n");
    return false;
  }

  /*
   * Initialize broadcast if supported
   */
  if (!initBroadcast())
  {
    DERROR("Failed to initialize Broadcast!\n");
    return false;
  }

  /*
   * @note Initialize Movement Control,
   * @note it will be replaced by FlightActions and FlightController in the future.
   */
  if (!initControl())
  {
    DERROR("Failed to initialize Control!\n");
    return false;
  }

  /*
   * @note Initialize external components
   * like Camera and MFIO
   */
  if (!initCamera())
  {
    DERROR("Failed to initialize Camera!\n");
    return false;
  }

  /*
   * Initialize MFIO if supported
   */
  if (!initMFIO())
  {
    DERROR("Failed to initialize MFIO!\n");
    return false;
  }

  if(!initGimbal())
  {
    DERROR("Failed to initialize Gimbal!\n");
    return false;
  }

  /*
   * Initialize Mobile Device Abstraction
   */
  if (!initMobileDevice())
  {
    DERROR("Failed to initialize Mobile Device!\n");
  }

  if (!initPayloadDevice())
  {
    DERROR("Failed to initialize Payload Device!\n");
  }

  if (!initCameraManager())
  {
    DERROR("Failed to initialize PayloadManager!\n");
  }

  if (!initPSDKManager())
  {
    DERROR("Failed to initialize PSDKManager!\n");
  }

  if (!initGimbalManager())
  {
    DERROR("Failed to initialize GimbalManager!\n");
  }

  if (!initMissionManager())
  {
    DERROR("Failed to initialize Mission Manager!\n");
    return false;
  }

  if (!initHardSync())
  {
    DERROR("Failed to initialize HardSync!\n");
    return false;
  }

  if (!initVirtualRC())
  {
    DERROR("Failed to initiaze VirtualRC!\n");
    return false;
  }

  if(!initFlightController())
  {
    DERROR("Failed to initialize FlightController!\n");
    return false;
  }

#ifdef ADVANCED_SENSING
  /*if (!initAdvancedSensing())
  {
    DERROR("Failed to initialize AdvancedSensing!\n");
    return false;
  }*/
#endif

  return true;
}

int
Vehicle::functionalSetUp()
{
  uint16_t tryTimes = 20;
  bool shakeHandRet = false;

  for (uint16_t i = 0; i < tryTimes; i++) {
    shakeHandRet = initVersion();
    if (shakeHandRet == true) {
      DSTATUS("Shake hand with drone successfully by getting drone version.");
      break;
    } else {
      DSTATUS("Shake hand with drone Fail ! Cannot get drone version. (%d/%d)",
              i + 1, tryTimes);
      DSTATUS("Try again after 1 second ......");
    }
    Platform::instance().taskSleepMs(1000);
  }

  if (shakeHandRet == false) {
    DERROR("Cannot connect with drone, block at here ...");
    while (true) {
      Platform::instance().taskSleepMs(1000);
    }
  }

  if (!this->isM210V2() && !this->isM300())
  {
    DERROR("Only support M210 V2 series and M300!\n");
    return false;
  }

  if(!this->init()) {
    DERROR("vehicle init fail. Exiting.");
    return false;
  }

  return false;
}

Vehicle::~Vehicle()
{
  OsdkOsal_TaskDestroy(sendHeartbeatToFCHandle);

  if (this->subscribe)
  {
    subscribe->reset(1);
  }
  if(this->camera)
  {
    delete this->camera;
  }

  if(this->gimbal)
  {
    delete this->gimbal;
  }

  if(this->control)
  {
    delete this->control;
  }

  if (this->mfio)
  {
    delete this->mfio;
  }

  if (this->mobileDevice)
  {
    delete this->mobileDevice;
  }

  if (this->payloadDevice)
  {
    delete this->payloadDevice;
  }
  if (this->cameraManager)
  {
    delete this->cameraManager;
  }
  if (this->psdkManager)
  {
    delete this->psdkManager;
  }
  if (this->broadcast)
  {
    delete this->broadcast;
  }
  if (this->subscribe)
  {
    delete this->subscribe;
  }
  if (this->hardSync)
  {
    delete this->hardSync;
  }
  if (this->missionManager)
  {
    delete this->missionManager;
  }
  if(this->flightController)
  {
    delete this->flightController;
  }
  if(this->legacyLinker)
  {
    delete this->legacyLinker;
  }
#ifdef ADVANCED_SENSING
  if (this->advancedSensing)
    delete this->advancedSensing;
#endif

}


bool
Vehicle::initVersion()
{
#if STM32
  //! Non blocking call for STM32 as it does not support multi-thread
  getDroneVersion();
  DJI_TASK_SLEEP_MS(2000);
  if(this->getFwVersion() > 0)
  {
    return true;
  }
#else
  ACK::DroneVersion rc = getDroneVersion(wait_timeout);
  if (!ACK::getError(rc.ack))
  {
    return true;
  }
#endif
  return false;
}

bool
Vehicle::initLegacyLinker(){
  if(this->legacyLinker)
  {
    DDEBUG("vehicle->legacyLinker already initalized!");
    return true;
  }

  this->legacyLinker = new (std::nothrow) LegacyLinker(this);
  if (this->legacyLinker == 0)
  {
    DERROR("Failed to allocate memory for LegacyLinker!\n");
    return false;
  }

  return true;
}

bool
Vehicle::initControl()
{
  if(this->control)
  {
    DDEBUG("vehicle->control already initalized!");
    return true;
  }

  if (isCmdSetSupported(OpenProtocolCMD::CMDSet::control))
  {
    this->control = new (std::nothrow) Control(this);
    if (this->control == 0)
    {
      DERROR("Failed to allocate memory for Control!\n");
      return false;
    }
  }
  else
  {
    DSTATUS("Control functionalities are not supported on this platform!\n");
  }

  return true;
}


bool
Vehicle::initSubscriber()
{
  if(this->subscribe)
  {
    DDEBUG("vehicle->subscribe already initalized!");
    return true;
  }

  if (isCmdSetSupported(OpenProtocolCMD::CMDSet::subscribe))
  {
    this->subscribe = new DataSubscription(this);
    if (this->subscribe == 0)
    {
      DERROR("Failed to allocate memory for Subscriber!\n");
      return false;
    }

    bool ret = this->legacyLinker->registerCMDCallback(
        OpenProtocolCMD::CMDSet::Broadcast::subscribe[0],
        OpenProtocolCMD::CMDSet::Broadcast::subscribe[1],
        this->subscribe->subscriptionDataDecodeHandler.callback,
        this->subscribe->subscriptionDataDecodeHandler.userData);
    /*
     * Wait for 1.2 seconds, so we can detect all leftover
     * packages from unclean quit, and remove them properly
     */
    if (!ret) {
      DERROR("Register broadcast callback fail.");
      return ret;
    }
    Platform::instance().taskSleepMs(1200);
    this->subscribe->removeLeftOverPackages();
  }
  else
  {
    DSTATUS("Telemetry subscription mechanism is not supported on this platform!\n");
  }

  return true;
}


bool
Vehicle::initBroadcast()
{
  if(this->broadcast)
  {
    DDEBUG("vehicle->broadcast already initalized!");
    return true;
  }

  if (isCmdSetSupported(OpenProtocolCMD::CMDSet::broadcast))
  {
    this->broadcast = new (std::nothrow) DataBroadcast(this);
    if (this->broadcast == 0)
    {
      DERROR("Failed to allocate memory for Broadcast!\n");
      return false;
    }
    bool ret = this->legacyLinker->registerCMDCallback(
        OpenProtocolCMD::CMDSet::Broadcast::broadcast[0],
        OpenProtocolCMD::CMDSet::Broadcast::broadcast[1],
        this->broadcast->unpackHandler.callback,
        this->broadcast->unpackHandler.userData);
    if (!ret) DERROR("Register broadcast callback fail.");
    return ret;
  }
  else
  {
    DSTATUS("Telemetry broadcast is not supported on this platform!\n");
  }

  return true;
}

bool
Vehicle::initCamera()
{
  if(this->camera)
  {
    DDEBUG("vehicle->camera already initalized!");
    return true;
  }

  this->camera = new (std::nothrow) Camera(this);

  if (this->camera == 0)
  {
    DERROR("Failed to allocate memory for Camera!\n");
    return false;
  }
  return true;
}

bool
Vehicle::initGimbal()
{
  if(this->gimbal)
  {
    DDEBUG("vehicle->gimbal already initalized!");
    return true;
  }

  this->gimbal = new (std::nothrow) Gimbal(this);

  if (this->gimbal == 0)
  {
    DERROR("Failed to allocate memory for Gimbal!\n");
    return false;
  }

  return true;
}


bool
Vehicle::initFlightController()
{
  if(this->flightController)
  {
    DDEBUG("flightController already initalized!");
    return true;
  }
  this->flightController = new (std::nothrow) FlightController(this);
  if (this->flightController == 0)
  {
    DERROR("Failed to allocate memory for flightController!\n");
    return false;
  }
  return true;
}


bool
Vehicle::initMFIO()
{
  if(this->mfio)
  {
    DDEBUG("vehicle->mfio already initalized!");
    return true;
  }

  if (isCmdSetSupported(OpenProtocolCMD::CMDSet::mfio))
  {
    mfio = new (std::nothrow) MFIO(this);
    if (this->mfio == 0)
    {
      DERROR("Failed to allocate memory for MFIO!\n");
      return false;
    }
  }
  else
  {
    DSTATUS("MFIO is not supported on this platform!\n");
  }

  return true;
}

bool
Vehicle::initMobileDevice()
{
  if(this->mobileDevice)
  {
    DDEBUG("Mobile Device already initalized!");
    return true;
  }
  this->mobileDevice = new (std::nothrow) MobileDevice(this);
  if (this->mobileDevice == 0)
  {
    DERROR("Failed to allocate memory for MobileDevice!\n");
    return false;
  }
  return true;
}
bool Vehicle::initPayloadDevice()
{
  if(this->payloadDevice)
  {
    DDEBUG("Payload Device already initalized!");
    return true;
  }
  this->payloadDevice = new (std::nothrow) PayloadDevice(this);
  if (this->payloadDevice == 0)
  {
    DERROR("Failed to allocate memory for payload Device!\n");
    return false;
  }
  return true;

}


bool Vehicle::initCameraManager()
{
  if(this->cameraManager)
  {
    DDEBUG("cameraManager already initalized!");
    return true;
  }
  this->cameraManager = new (std::nothrow) CameraManager(this);
  if (this->cameraManager == 0)
  {
    DERROR("Failed to allocate memory for pm!\n");
    return false;
  }
  return true;
}

bool Vehicle::initPSDKManager()
{
  if(this->psdkManager)
  {
    DDEBUG("psdkManager already initalized!");
    return true;
  }
  this->psdkManager = new (std::nothrow) PSDKManager(this);
  if (this->psdkManager == 0)
  {
    DERROR("Failed to allocate memory for PSDKManager!\n");
    return false;
  }
  return true;
}

bool Vehicle::initGimbalManager()
{
  if(this->gimbalManager)
  {
    DDEBUG("gimbalManager already initalized!");
    return true;
  }
  this->gimbalManager = new (std::nothrow) GimbalManager(this);
  if (this->gimbalManager == 0)
  {
    DERROR("Failed to allocate memory for gimbalManager!\n");
    return false;
  }
  return true;
}

bool
Vehicle::initMissionManager()
{
  if(this->missionManager)
  {
    DDEBUG("vehicle->missionManager already initalized!");
    return true;
  }

  this->missionManager = new (std::nothrow) MissionManager(this);
  if (this->missionManager == 0)
  {
    return false;
  }
  return true;
}

bool
Vehicle::initHardSync()
{
  if(this->hardSync)
  {
    DDEBUG("vehicle->hardSync already initalized!");
    return true;
  }

  if (isCmdSetSupported(OpenProtocolCMD::CMDSet::hardwareSync))
  {
    hardSync = new (std::nothrow) HardwareSync(this);
    if (this->hardSync == 0)
    {
      return false;
    }
  }
  else
  {
    DSTATUS("Hardware Sync is not supported on this platform!\n");
  }

  return true;
}

bool
Vehicle::initVirtualRC()
{
  if(this->virtualRC)
  {
    DDEBUG("vehicle->virtualRC already initalized!");
    return true;
  }

  if (isCmdSetSupported(OpenProtocolCMD::CMDSet::virtualRC))
  {
    virtualRC = new (std::nothrow) VirtualRC(this);
    if (this->virtualRC == 0)
    {
      DERROR("Error creating Virtual RC!");
      return false;
    }
  }
  else
  {
    DERROR("Virtual RC is not supported on this platform!\n");
  }

  return true;
}

#ifdef ADVANCED_SENSING
bool
Vehicle::initAdvancedSensing()
{
  if(this->advancedSensing)
  {
    DDEBUG("vehicle->advancedSensing already initalized!");
    return true;
  }

  this->advancedSensing = new (std::nothrow) AdvancedSensing(this);
  if (this->advancedSensing == 0)
  {
    DERROR("Failed to allocate memory for AdvancedSensing!\n");
    return false;
  }
  this->advancedSensing->init();

  return true;
}
#endif


#ifdef ADVANCED_SENSING
void
Vehicle::processAdvancedSensingImgs(RecvContainer* receivedFrame)
{
  if (receivedFrame->recvInfo.cmd_id == AdvancedSensingProtocol::PROCESS_IMG_CMD_ID)
  {
    if (this->advancedSensing->stereoHandler.callback)
    {
      this->advancedSensing->stereoHandler.callback(
          this, *receivedFrame, this->advancedSensing->stereoHandler.userData);
    }
    else
    {
      this->advancedSensing->unsubscribeStereoImages();
      if(!advSensingErrorPrintOnce){
        DERROR("No callback registered for 240p stereo images.\n"
               "This usually happens when user subscribed to images and restart "
               "the program without unsubscribing them.\n"
               "Vehicle unsubscribed 240p stereo images automatically.\n");
        advSensingErrorPrintOnce = true;
      }
    }
  }
  else if (receivedFrame->recvInfo.cmd_id ==
           AdvancedSensingProtocol::PROCESS_VGA_CMD_ID)
  {
    if (this->advancedSensing->vgaHandler.callback)
    {
      this->advancedSensing->vgaHandler.callback(this, *receivedFrame,
                                                 this->advancedSensing->vgaHandler.userData);
    }
    else
    {
      this->advancedSensing->unsubscribeVGAImages();
      if(!advSensingErrorPrintOnce){
        DERROR("No callback registered for VGA stereo images.\n"
               "This usually happens when user subscribed to images and restart "
               "the program without unsubscribing them.\n"
               "Vehicle unsubscribed VGA stereo images automatically.\n");
        advSensingErrorPrintOnce = true;
      }
    }
  }
}
#endif

bool
Vehicle::initOSDKHeartBeatThread() {
    /*! create task for OSDK heart beat */
    if(!sendHeartbeatToFCHandle) {
      E_OsdkStat osdkStat = OsdkOsal_TaskCreate(&sendHeartbeatToFCHandle,
                                                (void *(*)(
                                                    void *)) (sendHeartbeatToFCTask),
                                                OSDK_TASK_STACK_SIZE_DEFAULT,
                                                this->linker);
      if (osdkStat != OSDK_STAT_OK) {
        DERROR("osdk heart beat task create error:%d", osdkStat);
        return false;
      }
    }

    return true;
}

bool
Vehicle::parseDroneVersionInfo(Version::VersionData& versionData,
                               uint8_t*              ackPtr)
{

  Version::VersionData versionStruct;

  //! Note down our starting point as a sanity check
  uint8_t* startPtr = ackPtr;
  //! 2b ACK.
  versionStruct.version_ack = ackPtr[0] + (ackPtr[1] << 8);
  ackPtr += 2;

  //! Next, we might have CRC or ID; Put them into a variable that we will parse
  //! later. Find next \0
  uint8_t crc_id[16] = {};
  int     i          = 0;
  while (*ackPtr != '\0')
  {
    crc_id[i] = *ackPtr;
    i++;
    ackPtr++;
    if (ackPtr - startPtr > 18)
    {
      return false;
    }
  }
  //! Fill in the termination character
  crc_id[i] = *ackPtr;
  ackPtr++;

  //! Now we're at the name. First, let's fill up the name field.
  memcpy(versionStruct.version_name, ackPtr, 32);

  //! Now, we start parsing the name. Let's find the second space character.
  while (*ackPtr != ' ')
  {
    ackPtr++;
    if (ackPtr - startPtr > 64)
    {
      return false;
    }
  } //! Found first space ("SDK-v1.x")
  ackPtr++;

  while (*ackPtr != ' ')
  {
    ackPtr++;
    if (ackPtr - startPtr > 64)
    {
      return false;
    }
  } //! Found second space ("BETA")
  ackPtr++;

  //! Next is the HW version
  int j = 0;
  while (*ackPtr != '-')
  {
    versionStruct.hwVersion[j] = *ackPtr;
    ackPtr++;
    j++;
    if (ackPtr - startPtr > 64)
    {
      return false;
    }
  }
  //! Fill in the termination character
  versionStruct.hwVersion[j] = '\0';
  ackPtr++;

  //! Finally, we come to the FW version. We don't know if each clause is 2 or 3
  //! digits long.
  int ver1 = 0, ver2 = 0, ver3 = 0, ver4 = 0;

  while (*ackPtr != '.')
  {
    ver1 = (*ackPtr - 48) + 10 * ver1;
    ackPtr++;
    if (ackPtr - startPtr > 64)
    {
      return false;
    }
  }
  ackPtr++;
  while (*ackPtr != '.')
  {
    ver2 = (*ackPtr - 48) + 10 * ver2;
    ackPtr++;
    if (ackPtr - startPtr > 64)
    {
      return false;
    }
  }
  ackPtr++;
  while (*ackPtr != '.')
  {
    ver3 = (*ackPtr - 48) + 10 * ver3;
    ackPtr++;
    if (ackPtr - startPtr > 64)
    {
      return false;
    }
  }
  ackPtr++;
  while (*ackPtr != '\0')
  {
    ver4 = (*ackPtr - 48) + 10 * ver4;
    ackPtr++;
    if (ackPtr - startPtr > 64)
    {
      return false;
    }
  }

  versionStruct.fwVersion = Version::FW(ver1, ver2, ver3, ver4);

  //! Special cases
  //! M100:
  if (strcmp(versionStruct.hwVersion, Version::M100) == 0)
  {
    //! Bug in M100 does not report the right FW.
    ver3                    = 10 * ver3;
    versionStruct.fwVersion = Version::FW(ver1, ver2, ver3, ver4);
  }
  //! M600/A3 FW 3.2.10
  if (versionStruct.fwVersion == Version::FW(3, 2, 10, 0))
  {
    //! Bug in M600 does not report the right FW.
    ver3                    = 10 * ver3;
    versionStruct.fwVersion = Version::FW(ver1, ver2, ver3, ver4);
  }

  //! Now, we can parse the CRC and ID based on FW version. If it's older than
  //! 3.2 then it'll have a CRC, else not.
  if (versionStruct.fwVersion < Version::FW(3, 2, 0, 0))
  {
    versionStruct.version_crc =
      crc_id[0] + (crc_id[1] << 8) + (crc_id[2] << 16) + (crc_id[3] << 24);
    uint8_t* id_ptr = &crc_id[4];

    int i = 0;
    while (*id_ptr != '\0')
    {
      versionStruct.hw_serial_num[i] = *id_ptr;
      i++;
      id_ptr++;
      if (id_ptr - &crc_id[4] > 12)
      {
        return false; //! Not catastrophic error
      }
    }
    //! Fill in the termination character
    versionStruct.hw_serial_num[i] = *id_ptr;
  }
  else
  {
    versionStruct.version_crc = 0;
    uint8_t* id_ptr           = &crc_id[0];

    int i = 0;
    while (*id_ptr != '\0')
    {
      versionStruct.hw_serial_num[i] = *id_ptr;
      i++;
      id_ptr++;
      if (id_ptr - &crc_id[0] > 16)
      {
        return false; //! Not catastrophic error
      }
    }
    //! Fill in the termination character
    versionStruct.hw_serial_num[i] = *id_ptr;
  }

  //! Finally, we print stuff out.

  if (versionStruct.fwVersion > Version::FW(3, 1, 0, 0))
  {
    DSTATUS("Device Serial No. = %.16s\n", versionStruct.hw_serial_num);
  }
  DSTATUS("Hardware = %.12s\n", versionStruct.hwVersion);
  DSTATUS("Firmware = %d.%d.%d.%d\n", ver1, ver2, ver3, ver4);
  if (versionStruct.fwVersion < Version::FW(3, 2, 0, 0))
  {
    DSTATUS("Version CRC = 0x%X\n", versionStruct.version_crc);
  }

  versionData = versionStruct;
  return true;
}

ACK::ErrorCode
Vehicle::activate(ActivateData* data, uint32_t timeoutMs)
{
  T_CmdInfo cmdInfo = {0};
  T_CmdInfo ackInfo = {0};
  uint8_t cbData[1024];
  ACK::ErrorCode ack;

  if(this->functionalSetUp() != 0)
  {
    DERROR("Unable to initialize some vehicle components!");
    ack.data = OpenProtocolCMD::ErrorCode::CommonACK::NO_RESPONSE_ERROR;
    return ack;
  }

  data->version        = versionData.fwVersion;
  accountData          = *data;
  accountData.reserved = 2;

  for (int i             = 0; i < 32; ++i)
    accountData.iosID[i] = '0'; //! @note for ios verification
  DSTATUS("version 0x%X\n", versionData.fwVersion);
  DDEBUG("%.32s", accountData.iosID);

  cmdInfo.cmdSet = OpenProtocolCMD::CMDSet::Activation::activate[0];
  cmdInfo.cmdId  = OpenProtocolCMD::CMDSet::Activation::activate[1];
  cmdInfo.dataLen = sizeof(accountData) - sizeof(char*);
  cmdInfo.needAck = OSDK_COMMAND_NEED_ACK_FINISH_ACK;
  cmdInfo.packetType = OSDK_COMMAND_PACKET_TYPE_REQUEST;
  cmdInfo.addr = GEN_ADDR(0, ADDR_SDK_COMMAND_INDEX);
  cmdInfo.protoType = PROTOCOL_SDK;
  cmdInfo.channelId = 0;

  if(timeoutMs > 3)
  {
    timeoutMs = 3;
  }

  ack = *(ACK::ErrorCode *) legacyLinker->sendSync(
      OpenProtocolCMD::CMDSet::Activation::activate, (uint8_t *) &accountData,
      sizeof(accountData) - sizeof(char *), timeoutMs * 1000 / 3, 3);

  if (ack.data == OpenProtocolCMD::ErrorCode::ActivationACK::SUCCESS &&
      accountData.encKey)
  {
    DSTATUS("Activation successful\n");
    for (uint8_t i = 0; i < MAX_SEND_DATA_BURY_PKG_COUNT; i++)
    {
        sendBuriedDataPkgToFC();
        OsdkOsal_TaskSleepMs(200);
    }
    linker->setKey(accountData.encKey);
    setActivationStatus(true);
  }
  else
  {
    //! Let user know about other errors if any
    ACK::getErrorCodeMessage(ack, __func__);
    DERROR("Failed to activate please retry SET 0x%X ID 0x%X code 0x%X\n",
           ack.info.cmd_set, ack.info.cmd_id, ack.data);

    if(ack.info.cmd_set == OpenProtocolCMD::CMDSet::activation
        && ack.info.cmd_id == 1
        && ack.data == ErrorCode::ActivationACK::NEW_DEVICE_ERROR )
    {
      DERROR("Solutions for NEW_DEVICE_ERROR:\n"
             "\t* Double-check your app_id and app_key in UserConfig.txt. "
             "Does it match with your DJI developer account?\n"
             "\t* If this is a new device, you need to activate it through the App or DJI Assistant 2 with Internet\n"
             "\tFor different aircraft, the App and the version of DJI Assistant 2 might be different\n"
             "\tFor A3, N3, M600/Pro and M100, please use DJI GO App\n"
             "\tFor M210 V1, please use DJI GO 4 App or DJI Pilot App\n"
             "\tFor M210 V2, please use DJI Pilot App\n"
             "\tFor DJI Assistant 2, it's available on the 'Download' tab of the product page\n"
             "\t* If this device is previously activated with another app_id and app_key, "
             "you will need to re-activate it again.\n"
             "\t* A new device needs to be activated twice to fix the NEW_DEVICE_ERROR, "
             "so please try it twice.\n");
    }
  }

  return ack;
}


void
Vehicle::activate(ActivateData* data, VehicleCallBack callback,
                  UserData userData)
{
  if(this->functionalSetUp() != 0)
  {
    DERROR("Unable to initialize some vehicle components!");
    return;
  }

  data->version        = this->versionData.fwVersion;
  accountData          = *data;
  accountData.reserved = 2;

  for (int i = 0; i < 32; ++i)
  {
    accountData.iosID[i] = '0'; //! @note for ios verification
  }
  DSTATUS("version 0x%X\n", versionData.fwVersion);
  DDEBUG("%.32s", accountData.iosID);
  //! Using function prototype II of send
  VehicleCallBack cb = NULL;
  UserData udata = NULL;
  if (callback)
  {
    cb = callback;
    udata = userData;
  }
  else
  {
    cb = activateCallback;
    udata = NULL;
  }
  legacyLinker->sendAsync(OpenProtocolCMD::CMDSet::Activation::activate,
                          (uint8_t *) &accountData,
                          sizeof(accountData) - sizeof(char *), 1000, 3, cb,
                          udata);
  for (uint8_t i = 0; i < MAX_SEND_DATA_BURY_PKG_COUNT; i++)
  {
      sendBuriedDataPkgToFC();
      OsdkOsal_TaskSleepMs(200);
  }
}


void
Vehicle::activateCallback(Vehicle* vehiclePtr, RecvContainer recvFrame,
                          UserData userData)
{

  uint16_t ack_data;
  if (recvFrame.recvInfo.len - OpenProtocol::PackageMin <= 2)
  {
    ack_data = recvFrame.recvData.ack;

    vehiclePtr->ackErrorCode.data = ack_data;
    vehiclePtr->ackErrorCode.info = recvFrame.recvInfo;

    if (ACK::getError(vehiclePtr->ackErrorCode) &&
        ack_data ==
            OpenProtocolCMD::ErrorCode::ActivationACK::OSDK_VERSION_ERROR)
    {
      DERROR("SDK version did not match\n");
      vehiclePtr->getDroneVersion();
    }

    //! Let user know about other errors if any
    ACK::getErrorCodeMessage(vehiclePtr->ackErrorCode, __func__);
  }
  else
  {
    DERROR("ACK is exception, sequence %d\n", recvFrame.recvInfo.seqNumber);
    return;
  }

  if (ack_data == OpenProtocolCMD::ErrorCode::ActivationACK::SUCCESS &&
      vehiclePtr->accountData.encKey)
  {
    vehiclePtr->linker->setKey(vehiclePtr->accountData.encKey);
    vehiclePtr->setActivationStatus(true);
  }
}

void
Vehicle::fcLostConnectCallBack(void)
{
    DSTATUS("OSDK lost connection with Drone!");
}

uint8_t
Vehicle::sendHeartbeatToFCFunc(Linker *linker)
{
    if (linker) {
        uint8_t ackData[1024];
        uint8_t *data = (uint8_t *) &heartBeatPack;
        T_CmdInfo heatBeatCmdInfo    = {0};
        T_CmdInfo heatBeatAckCmdInfo = {0};
        heatBeatCmdInfo.cmdSet     = OpenProtocolCMD::CMDSet::Activation::heatBeatCmd[0];
        heatBeatCmdInfo.cmdId      = OpenProtocolCMD::CMDSet::Activation::heatBeatCmd[1];
        heatBeatCmdInfo.dataLen    = sizeof(HeartBeatPack);
        heatBeatCmdInfo.needAck    = OSDK_COMMAND_NEED_ACK_FINISH_ACK;
        heatBeatCmdInfo.packetType = OSDK_COMMAND_PACKET_TYPE_REQUEST;
        heatBeatCmdInfo.protoType  = PROTOCOL_SDK;
        heatBeatCmdInfo.addr       = GEN_ADDR(0, ADDR_SDK_COMMAND_INDEX);
        heatBeatCmdInfo.channelId  = 0;

        linker->sendSync(&heatBeatCmdInfo, data,
                         &heatBeatAckCmdInfo, ackData, 500, 2);
        HeartBeatPack *ack = (HeartBeatPack *)ackData;
        if (ack->seqNumber == heartBeatPack.seqNumber) {
            fcLostConnectCount = 0;
            osdkConnectFCFlag = 1;
        } else {
            fcLostConnectCount++;
        }
        if (fcLostConnectCount > kMaxFCLostConnectCount) {
            osdkConnectFCFlag = 0;
            DJI::OSDK::Vehicle::fcLostConnectCallBack();
        }
        heartBeatPack.seqNumber++;

        return true;
    } else {
        return false;
    }
}

void *
Vehicle::sendHeartbeatToFCTask(void *arg) {
    DSTATUS("OSDK send heart beat to fc task created.");
    if(arg) {
      Linker *linker = (Linker *) arg;
      static uint32_t preHeartBeatTimeStamp = 0;
      static uint32_t curHeartBeatTimeStamp = 0;
      for (;;)
      {
          OsdkOsal_GetTimeMs(&curHeartBeatTimeStamp);
          if (curHeartBeatTimeStamp - preHeartBeatTimeStamp >=  kHeartBeatPackSendTimeInterval)
          {
              DJI::OSDK::Vehicle::sendHeartbeatToFCFunc(linker);
              preHeartBeatTimeStamp = curHeartBeatTimeStamp;
          }

          /*! TODO: with out sleep 100ms, the time will get the same as last time. */
          OsdkOsal_TaskSleepMs(100);
      }
    } else {
      DERROR("Osdk send heart beat to fc task run failed because of the invalid linker "
             "ptr. Please recheck this task params.");
    }
}

void
Vehicle::getDroneVersionCallback(Vehicle* vehiclePtr, RecvContainer recvFrame,
                                 UserData userData)
{

  if (!parseDroneVersionInfo(vehiclePtr->versionData,
                             recvFrame.recvData.versionACK))
  {
    DERROR("Drone version not obtained! Please do not proceed.\n"
           "Possible reasons:\n"
           "\tSerial port connection:\n"
           "\t\t* SDK is not enabled, please check DJI Assistant2 -> SDK -> [v] Enable API Control.\n"
           "\t\t* Baudrate is not correct, please double-check from DJI Assistant2 -> SDK -> baudrate.\n"
           "\t\t* TX and RX pins are inverted.\n"
           "\t\t* Serial port is occupied by another program.\n"
           "\t\t* Permission required. Please do 'sudo usermod -a -G dialout $USER' "
           "(you do not need to replace $USER with your username). Then logout and login again\n");

    //! Set fwVersion to 0 so we can catch the error.
    vehiclePtr->versionData.fwVersion = 0;
  }
  else
  {
    //! Finally, we print stuff out.
    if (vehiclePtr->versionData.fwVersion > Version::FW(3, 1, 0, 0))
    {
      DSTATUS("Device Serial No. = %.16s\n",
              vehiclePtr->versionData.hw_serial_num);
    }
    DSTATUS("Hardware = %.12s\n", vehiclePtr->versionData.hwVersion);
    DSTATUS("Firmware = %X\n", vehiclePtr->versionData.fwVersion);
    if (vehiclePtr->versionData.fwVersion < Version::FW(3, 2, 0, 0))
    {
      DSTATUS("Version CRC = 0x%X\n", vehiclePtr->versionData.version_crc);
    }
    if (vehiclePtr->isM300() && vehiclePtr->linker) vehiclePtr->linker->setSenderId(OSDK_COMMAND_OSDK_DEVICE_ID);
    else vehiclePtr->linker->setSenderId(OSDK_COMMAND_PC_DEVICE_ID);
  }
}

void
Vehicle::getDroneVersion(VehicleCallBack callback, UserData userData)
{
  versionData.version_ack =
      OpenProtocolCMD::ErrorCode::CommonACK::NO_RESPONSE_ERROR;
  versionData.version_crc     = 0x0;
  versionData.version_name[0] = 0;
  versionData.fwVersion       = 0;

  uint32_t cmd_timeout = 100; // unit is ms
  uint32_t retry_time  = 3;
  uint8_t  cmd_data    = 0;
  VehicleCallBack cb = NULL;
  UserData udata = NULL;
  if (callback)
  {
    cb = callback;
    udata = userData;
  }
  else
  {
    cb = getDroneVersionCallback;
    udata = NULL;
  }

  // When UserData is implemented, pass the Vehicle as userData.
  legacyLinker->sendAsync(OpenProtocolCMD::CMDSet::Activation::getVersion,
                          (uint8_t *) &cmd_data, 1, cmd_timeout, retry_time, cb,
                          udata);
}

ACK::DroneVersion
Vehicle::getDroneVersion(uint32_t timeoutMs)
{
  T_CmdInfo cmdInfo = {0};
  T_CmdInfo ackInfo = {0};
  uint8_t data[1024];
  uint8_t  cmd_data = 0;

  versionData.version_ack =
    OpenProtocolCMD::ErrorCode::CommonACK::NO_RESPONSE_ERROR;
  versionData.version_crc     = 0x0;
  versionData.version_name[0] = 0;

  cmdInfo.cmdSet = OpenProtocolCMD::CMDSet::Activation::getVersion[0];
  cmdInfo.cmdId  = OpenProtocolCMD::CMDSet::Activation::getVersion[1];
  cmdInfo.dataLen = 1;
  cmdInfo.needAck = OSDK_COMMAND_NEED_ACK_FINISH_ACK;
  cmdInfo.packetType = OSDK_COMMAND_PACKET_TYPE_REQUEST;
  cmdInfo.addr = GEN_ADDR(0, ADDR_SDK_COMMAND_INDEX);

  if(timeoutMs < 3)
  {
    timeoutMs = 3;
  }

  linker->sendSync(&cmdInfo, &cmd_data, &ackInfo, data, timeoutMs/3, 3);

  // Parse received data
  if (!parseDroneVersionInfo(this->versionData, data))
  {
    DERROR("Drone version not obtained! Please do not proceed.\n"
             "Possible reasons:\n"
             "\tSerial port connection:\n"
             "\t\t* SDK is not enabled, please check DJI Assistant2 -> SDK -> [v] Enable API Control.\n"
             "\t\t* Baudrate is not correct, please double-check from DJI Assistant2 -> SDK -> baudrate.\n"
             "\t\t* TX and RX pins are inverted.\n"
             "\t\t* Serial port is occupied by another program.\n"
             "\t\t* Permission required. Please do 'sudo usermod -a -G dialout $USER' "
             "(you do not need to replace $USER with your username). Then logout and login again\n");

    droneVersionACK.ack.data = this->versionData.version_ack;
    //! Set fwVersion to 0 so we can catch the error.
    this->versionData.fwVersion = 0;
  }
  else
  {
    //! Construct final ACK to return to user
    droneVersionACK.ack.data         = this->versionData.version_ack;

    // We can prompt for droneVersion without prior activation
    if(ACK::getError(droneVersionACK.ack) &&
       droneVersionACK.ack.data == OpenProtocolCMD::ErrorCode::CommonACK::NO_AUTHORIZATION_ERROR)
    {
      droneVersionACK.ack.data = ACK::SUCCESS;
    }

    droneVersionACK.data.version_ack = this->versionData.version_ack;
    droneVersionACK.data.version_crc = this->versionData.version_crc;
    droneVersionACK.data.fwVersion   = this->versionData.fwVersion;

    strncpy(droneVersionACK.data.version_name, this->versionData.version_name,
            sizeof(this->versionData.version_name));
    droneVersionACK.data.version_name[sizeof(this->versionData.version_name) - 1] =
      '\0';

    strncpy(droneVersionACK.data.hwVersion, this->versionData.hwVersion,
            sizeof(this->versionData.hwVersion));
    droneVersionACK.data.hwVersion[sizeof(this->versionData.hwVersion) - 1] = '\0';

    strncpy(droneVersionACK.data.hw_serial_num, this->versionData.hw_serial_num,
            sizeof(this->versionData.hw_serial_num));
    droneVersionACK.data.hw_serial_num[sizeof(this->versionData.hw_serial_num) - 1] =
      '\0';
    if (isM300() && linker) linker->setSenderId(OSDK_COMMAND_OSDK_DEVICE_ID);
    else linker->setSenderId(OSDK_COMMAND_PC_DEVICE_ID);
  }
  return droneVersionACK;
}

Vehicle::ActivateData
Vehicle::getAccountData() const
{
  return accountData;
}

void
Vehicle::setAccountData(const ActivateData& value)
{
  accountData = value;
}

/*****************************Set State Data**************************************/

void
Vehicle::setVersion(const Version::FirmWare& value)
{
  versionData.fwVersion = value;
}


Version::FirmWare
Vehicle::getFwVersion() const
{
  return versionData.fwVersion;
}
char*
Vehicle::getHwVersion() const
{
  return (char*)versionData.hwVersion;
}
char*
Vehicle::getHwSerialNum() const
{
  return (char*)versionData.hw_serial_num;
}

void
Vehicle::setEncryption(bool encryptSetting)
{
  this->encrypt = encryptSetting;
}

bool
Vehicle::getEncryption()
{
  return this->encrypt;
}

void Vehicle::setActivationStatus(bool is_activated)
{
  this->is_activated = is_activated;
}

bool Vehicle::getActivationStatus()
{
  return this->is_activated;
}

bool
Vehicle::isLegacyM600()
{
  //! Check for the special M600 backwards compatibility
  if (versionData.fwVersion == Version::FW(3, 2, 15, 62))
  {
    if (strncmp(versionData.hwVersion, "PM820V3", 7) == 0)
    {
      return true;
    }
    else
    {
      return false;
    }
  }
  return false;
}

bool
Vehicle::isM100()
{
  //! Check for the M100 backwards compatibility
  if (versionData.fwVersion == Version::FW(3, 1, 10, 0))
  {
    if (strncmp(versionData.hwVersion, Version::M100, 4) == 0)
    {
      return true;
    }
    else
    {
      return false;
    }
  }
  return false;
}

bool
Vehicle::isM210V2()
{
  if (strncmp(versionData.hwVersion, Version::M210V2, 5) == 0)
  {
    return true;
  }
  return false;
}

bool
<<<<<<< HEAD
Vehicle::isM210V3()
{
  return (strncmp(versionData.hwVersion, Version::M210V3, 5) == 0)? true : false;
}
=======
Vehicle::isM300()
{
  if (strncmp(versionData.hwVersion, Version::M300, 5) == 0)
  {
    return true;
  }
  return false;
}

>>>>>>> ac00055a

void
Vehicle::initCMD_SetSupportMatrix()
{
  cmd_setSupportMatrix[0].cmdSet    = OpenProtocolCMD::CMDSet::activation;
  cmd_setSupportMatrix[0].fwVersion = mandatoryVersionBase;

  cmd_setSupportMatrix[1].cmdSet    = OpenProtocolCMD::CMDSet::control;
  cmd_setSupportMatrix[1].fwVersion = mandatoryVersionBase;

  cmd_setSupportMatrix[2].cmdSet    = OpenProtocolCMD::CMDSet::broadcast;
  cmd_setSupportMatrix[2].fwVersion = mandatoryVersionBase;

  cmd_setSupportMatrix[3].cmdSet    = OpenProtocolCMD::CMDSet::mission;
  cmd_setSupportMatrix[3].fwVersion = mandatoryVersionBase;

  cmd_setSupportMatrix[4].cmdSet    = OpenProtocolCMD::CMDSet::hardwareSync;
  cmd_setSupportMatrix[4].fwVersion = extendedVersionBase;

  // Not supported in extendedVersionBase
  cmd_setSupportMatrix[5].cmdSet    = OpenProtocolCMD::CMDSet::virtualRC;
  cmd_setSupportMatrix[5].fwVersion = mandatoryVersionBase;

  cmd_setSupportMatrix[7].cmdSet    = OpenProtocolCMD::CMDSet::mfio;
  cmd_setSupportMatrix[7].fwVersion = extendedVersionBase;

  cmd_setSupportMatrix[8].cmdSet    = OpenProtocolCMD::CMDSet::subscribe;
  cmd_setSupportMatrix[8].fwVersion = extendedVersionBase;
}

bool
Vehicle::isCmdSetSupported(const uint8_t cmdSet)
{
  for (int i = 0; i < NUM_CMD_SET; i++)
  {
    if (cmd_setSupportMatrix[i].cmdSet == cmdSet)
    {
      if (cmdSet == OpenProtocolCMD::CMDSet::virtualRC &&
          versionData.fwVersion != Version::M100_31)
      {
        return false;
      }
      else if (versionData.fwVersion == Version::M100_31)
      {
        // CMDs not supported in Matrice 100
        if (cmdSet == OpenProtocolCMD::CMDSet::hardwareSync ||
            cmdSet == OpenProtocolCMD::CMDSet::mfio ||
            cmdSet == OpenProtocolCMD::CMDSet::subscribe)
        {
          return false;
        }
      }
      else if (isLegacyM600())
      {
        // CMDs not supported in Matrice 600 old firmware
        if (cmdSet == OpenProtocolCMD::CMDSet::hardwareSync ||
            cmdSet == OpenProtocolCMD::CMDSet::mfio ||
            cmdSet == OpenProtocolCMD::CMDSet::subscribe)
        {
          return false;
        }
      }
    }
  }
  return true;
}

void
Vehicle::sendBuriedDataPkgToFC(void)
{
    char sdk_version[MAX_OSDK_VERSION_SIZE];
    sprintf(sdk_version,"OSDK%d.%d.%d",DJIOSDK_MAJOR_VERSION, DJIOSDK_MINOR_VERSION, DJIOSDK_PATCH_VERSION);
    DataBuryPack data = {" ", DJIOSDK_IS_DEBUG, DJIOSDK_HARDWARE_TYPE, DJIOSDK_OPERATOR_TYPE};
    memcpy(data.sdk_version , sdk_version, sizeof(data.sdk_version) / sizeof(char));
#ifdef STM32
    data.hardware_type = STM32_HARDWARE_TYPE;
    data.operator_type = RTOS_OPERATOR_TYPE;
#endif
    legacyLinker->send(OpenProtocolCMD::CMDSet::Activation::dataBury, (uint8_t *) &data, sizeof(DataBuryPack));
}
<|MERGE_RESOLUTION|>--- conflicted
+++ resolved
@@ -1487,12 +1487,6 @@
 }
 
 bool
-<<<<<<< HEAD
-Vehicle::isM210V3()
-{
-  return (strncmp(versionData.hwVersion, Version::M210V3, 5) == 0)? true : false;
-}
-=======
 Vehicle::isM300()
 {
   if (strncmp(versionData.hwVersion, Version::M300, 5) == 0)
@@ -1502,7 +1496,6 @@
   return false;
 }
 
->>>>>>> ac00055a
 
 void
 Vehicle::initCMD_SetSupportMatrix()
