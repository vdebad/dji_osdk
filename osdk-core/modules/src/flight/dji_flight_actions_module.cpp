--- conflicted
+++ resolved
@@ -66,11 +66,7 @@
   cmdInfo.packetType = OSDK_COMMAND_PACKET_TYPE_REQUEST;
   cmdInfo.addr = GEN_ADDR(0, ADDR_V1_COMMAND_INDEX);
   cmdInfo.receiver = OSDK_COMMAND_FC_DEVICE_ID;
-<<<<<<< HEAD
-  cmdInfo.sender = 0xCA;
-=======
   cmdInfo.sender = v->linker->getLocalSenderId();
->>>>>>> ac00055a
   E_OsdkStat ret =
       v->linker->sendSync(&cmdInfo, (uint8_t*)&data, &ackInfo, cbData, 500, 3);
   if ((ret != OSDK_STAT_OK) && (cbData[0] == 0x00)) {
